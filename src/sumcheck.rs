--- conflicted
+++ resolved
@@ -45,13 +45,8 @@
     // collect the claimed sum from this step. This allows the verifier to reductively check all
     // other claimed sums from just a single field element.
     let (coeffs, evals) = sumcheck_step(&poly_clone);
-<<<<<<< HEAD
     let claimed_sum = evals.iter().fold(F::ZERO, |acc, x| acc + x);
     proofs.push(coeffs);
-=======
-    let claimed_sum = evals.into_iter().fold(E::ZERO, |acc, x| acc + x);
-    proofs.push(coeffs.into_iter().map(|v| v.into()).collect::<Vec<E>>());
->>>>>>> e7e241f3
 
     // For the remaining rounds, we always start by fixing the polynomial on a challenge
     // element, and then performing sumcheck steps accordingly.
@@ -60,11 +55,7 @@
         let challenge = transcript.draw_challenge();
         challenges.push(challenge);
 
-<<<<<<< HEAD
         poly_clone.fix_variable(challenge);
-=======
-        poly_clone = poly_clone.fix_variable::<E>(challenge);
->>>>>>> e7e241f3
         proofs.push(sumcheck_step(&poly_clone).0);
     }
 
